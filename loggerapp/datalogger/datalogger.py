--- conflicted
+++ resolved
@@ -160,11 +160,7 @@
     
 class Temperature(Exporter):
     """Class for temperature sensors"""
-<<<<<<< HEAD
-    def __init__(self,dll,handle,tempid,tempsensors,trigger):
-=======
-    def __init__(self,dll,handle,tempid,tempsensors,channellist):
->>>>>>> 1712b4ed
+    def __init__(self,dll,handle,tempid,tempsensors,trigger,channellist):
         if handle in tempsensors:
             super(Temperature, self).__init__("temperature",str(tempid),trigger)
             self._dll=dll
@@ -250,14 +246,7 @@
                         for beam in beamlist:
                             beamname=input("What name should beam number %i be logged as? " % (beam+1))
                             self._addcamerasensortoxml(miss[0],miss[1],beamname,"(0,0,100,100)")
-<<<<<<< HEAD
-                if type(miss) is int:
-                    log.info("The connected temperature sensor %s is not yet configured in sensorconfig.xml." % miss)
-                    configurenow=input("Configure %s now? (y/n) " % miss)
-                    if configurenow=="y":
-                        tempid=input("What name should this sensor be logged as? ")
-                        self._addtempsensortoxml(tempid,str(miss))
-=======
+
                 if type(miss) is str:
                     log.info("The connected temperature sensor with the handle %s is not yet configured in sensorconfig.xml." % miss)
                     configurenow=input("Configure %s now? (y/n) " % miss)
@@ -269,7 +258,6 @@
                             defaultlist.append(st)
                         self._addtempsensortoxml(tempid,miss,defaultlist)
                         
->>>>>>> 1712b4ed
             
         #Reread edited xml file
         self._paramlist=self._paramfromfile()
@@ -408,15 +396,11 @@
                 roipar=eval(par['roiparams'])
                 ret.append(Beam(self._connectedcamexp[(par['vendor'],par['camid'])],par['beam'],roipar,trig.PeriodicTrigger(8.0)))
             if par['type']=='temperature':
-<<<<<<< HEAD
-                ret.append(Temperature(ctypes.windll.LoadLibrary('usbtc08.dll'),par['handle'],par['tempid'],self._connectedtemp,trig.PeriodicTrigger(8.0)))  
-=======
                 channellist=[]
                 for i in range(0,9):
                     keystr='channel' + str(i+1)
                     channellist.append(par[keystr])    
-                ret.append(Temperature(ctypes.windll.LoadLibrary(DLLPATH),par['handle'],par['tempid'],self._connectedtemp,channellist))  
->>>>>>> 1712b4ed
+                ret.append(Temperature(ctypes.windll.LoadLibrary(DLLPATH),par['handle'],par['tempid'],self._connectedtemp,trig.PeriodicTrigger(8.0),channellist))
         return ret
     
         
